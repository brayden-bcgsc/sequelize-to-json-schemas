--- conflicted
+++ resolved
@@ -88,14 +88,11 @@
    * @returns {object}
    */
   convertTypePropertyToAllowNull(type) {
-<<<<<<< HEAD
     if (Array.isArray(type)) {
       return {
         anyOf: [...type, { type: 'null' }],
       };
     }
-=======
->>>>>>> 9f4560e1
     return {
       type: [type, 'null'],
     };
