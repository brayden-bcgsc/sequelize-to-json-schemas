--- conflicted
+++ resolved
@@ -52,7 +52,7 @@
           ]);
         });
       });
-<<<<<<< HEAD
+      
       describe('JSONB_ALLOWNULL', function(){
         it("has property 'type' of type 'array'", function() {
           expect(Array.isArray(schema.properties.JSONB_ALLOWNULL.anyOf)).toBe(true);
@@ -67,7 +67,8 @@
             { type: 'string' },
             { type: 'null' }
           ]);
-=======
+        });
+      });
 
       describe('ARRAY_ALLOWNULL', function() {
         it("has property 'type' of type 'array'", function() {
@@ -76,7 +77,6 @@
 
         it("has property 'type' with two values named 'array' and 'null'", function() {
           expect(Object.values(schema.properties.ARRAY_ALLOWNULL.type)).toEqual(['array', 'null']);
->>>>>>> 9f4560e1
         });
       });
     });
